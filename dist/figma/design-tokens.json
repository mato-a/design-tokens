--- conflicted
+++ resolved
@@ -150,7 +150,6 @@
       }
     },
     "UI": {
-<<<<<<< HEAD
       "Outlined": {
         "Border": {
           "Standard": {
@@ -235,45 +234,6 @@
         "Disabled": {
           "value": "#D3D5D6",
           "type": "color"
-=======
-      "Border": {
-        "Standard": {
-          "value": "#00000070",
-          "type": "color",
-          "description": "Use for disabled interactive elements in combination with the disabled text color"
-        },
-        "Hovered": {
-          "value": "#000000b5",
-          "type": "color",
-          "description": "Use for disabled interactive elements in combination with the disabled text color"
-        },
-        "Pressed": {
-          "value": "#000000b5",
-          "type": "color",
-          "description": "Use for disabled interactive elements in combination with the disabled text color"
-        },
-        "Active": {
-          "value": "#000000b5",
-          "type": "color",
-          "description": "Use for disabled interactive elements in combination with the disabled text color"
-        },
-        "Disabled": {
-          "value": "#00000024",
-          "type": "color",
-          "description": "Use for disabled interactive elements in combination with the disabled text color"
-        }
-      },
-      "Plate": {
-        "Hovered": {
-          "value": "#00000012",
-          "type": "color",
-          "description": "Use for disabled interactive elements in combination with the disabled text color"
-        },
-        "Pressed": {
-          "value": "#00000036",
-          "type": "color",
-          "description": "Use for disabled interactive elements in combination with the disabled text color"
->>>>>>> 67666268
         }
       },
       "General": {
@@ -300,14 +260,6 @@
         "Extra Strong": {
           "value": "#050505",
           "type": "color"
-<<<<<<< HEAD
-=======
-        },
-        "Disabled": {
-          "value": "#D3D5D6",
-          "type": "color",
-          "description": "Use for disabled interactive elements in combination with the disabled text color"
->>>>>>> 67666268
         }
       }
     },
@@ -1409,7 +1361,6 @@
       }
     },
     "UI": {
-<<<<<<< HEAD
       "Outlined": {
         "Border": {
           "Standard": {
@@ -1494,45 +1445,6 @@
         "Disabled": {
           "value": "#E7E8E9",
           "type": "color"
-=======
-      "Border": {
-        "Standard": {
-          "value": "#ffffff5c",
-          "type": "color",
-          "description": "Use for disabled interactive elements in combination with the disabled text color"
-        },
-        "Hovered": {
-          "value": "#ffffff8a",
-          "type": "color",
-          "description": "Use for disabled interactive elements in combination with the disabled text color"
-        },
-        "Pressed": {
-          "value": "#fffffff0",
-          "type": "color",
-          "description": "Use for disabled interactive elements in combination with the disabled text color"
-        },
-        "Active": {
-          "value": "#fffffff0",
-          "type": "color",
-          "description": "Use for disabled interactive elements in combination with the disabled text color"
-        },
-        "Disabled": {
-          "value": "#ffffff36",
-          "type": "color",
-          "description": "Use for disabled interactive elements in combination with the disabled text color"
-        }
-      },
-      "Plate": {
-        "Hovered": {
-          "value": "#ffffff24",
-          "type": "color",
-          "description": "Use for disabled interactive elements in combination with the disabled text color"
-        },
-        "Pressed": {
-          "value": "#ffffff36",
-          "type": "color",
-          "description": "Use for disabled interactive elements in combination with the disabled text color"
->>>>>>> 67666268
         }
       },
       "General": {
@@ -1559,14 +1471,6 @@
         "Extra Strong": {
           "value": "#F0F1F1",
           "type": "color"
-<<<<<<< HEAD
-=======
-        },
-        "Disabled": {
-          "value": "#272729",
-          "type": "color",
-          "description": "Use for disabled interactive elements in combination with the disabled text color"
->>>>>>> 67666268
         }
       }
     },
